// Copyright 2022 CeresDB Project Authors. Licensed under Apache-2.0.

package storage

import (
	"fmt"
	"path"
)

const (
	version       = "v1"
	cluster       = "cluster"
	schema        = "schema"
	table         = "table"
	shard         = "shard"
	node          = "node"
	topology      = "topo"
	latestVersion = "latest_version"
	info          = "info"
)

// makeSchemaKey returns the key path to the schema meta info.
<<<<<<< HEAD
// example:
// cluster 1: v1/cluster/1/schema/info/1 -> pb.Schema
//            v1/cluster/1/schema/info/2 -> pb.Schema
//            v1/cluster/1/schema/info/3 -> pb.Schema
func makeSchemaKey(rootPath string, clusterID uint32, schemaID uint32) string {
	return path.Join(rootPath, version, cluster, fmtID(uint64(clusterID)), schema, info, fmtID(uint64(schemaID)))
}

// makeClusterKey returns the cluster meta info key path.
// example: v1/cluster/info/1 -> pb.Cluster
//          v1/cluster/info/2 -> pb.Cluster
//          v1/cluster/info/3 -> pb.Cluster
func makeClusterKey(rootPath string, clusterID uint32) string {
	return path.Join(rootPath, version, cluster, info, fmtID(uint64(clusterID)))
}

// makeTableKey returns the table meta info key path.
// example:
// cluster 1: v1/cluster/1/schema/1/table/1 -> pb.Table
//            v1/cluster/1/schema/1/table/2 -> pb.Table
//            v1/cluster/1/schema/1/table/3 -> pb.Table
func makeTableKey(rootPath string, clusterID uint32, schemaID uint32, tableID uint64) string {
	return path.Join(rootPath, version, cluster, fmtID(uint64(clusterID)), schema, fmtID(uint64(schemaID)), table, fmtID(tableID))
}

// makeShardTopologyKey returns the shard meta info key path.
// example:
// cluster 1: v1/cluster/1/shard/1/1 -> pb.Shard
//            v1/cluster/1/shard/2/1 -> pb.Shard
//            v1/cluster/1/shard/3/1 -> pb.Shard
func makeShardTopologyKey(rootPath string, clusterID uint32, shardID uint32, latestVersion string) string {
	return path.Join(rootPath, version, cluster, fmtID(uint64(clusterID)), shard, fmtID(uint64(shardID)), latestVersion)
}

// makeClusterTopologyKey returns the cluster topology meta info key path.
// example:
// cluster 1: v1/cluster/1/topo/1 -> pb.ClusterTopology
//            v1/cluster/1/topo/2 -> pb.ClusterTopology
//            v1/cluster/1/topo/3 -> pb.ClusterTopology
func makeClusterTopologyKey(rootPath string, clusterID uint32, latestVersion string) string {
	return path.Join(rootPath, version, cluster, fmtID(uint64(clusterID)), topology, latestVersion)
}

// makeClusterTopologyLatestVersionKey returns the latest version info key path of cluster topology.
// example: v1/cluster/1/topo/latestVersion -> pb.ClusterTopologyLatestVersion
//          v1/cluster/2/topo/latestVersion -> pb.ClusterTopologyLatestVersion
//          v1/cluster/3/topo/latestVersion -> pb.ClusterTopologyLatestVersion
func makeClusterTopologyLatestVersionKey(rootPath string, clusterID uint32) string {
	return path.Join(rootPath, version, cluster, fmtID(uint64(clusterID)), topology, latestVersion)
}

// makeShardLatestVersionKey returns the latest version info key path of shard.
// example:
// cluster 1: v1/cluster/1/shard/1/latestVersion -> pb.ShardLatestVersion
//            v1/cluster/1/shard/2/latestVersion -> pb.ShardLatestVersion
//            v1/cluster/1/shard/3/latestVersion -> pb.ShardLatestVersion
func makeShardLatestVersionKey(rootPath string, clusterID uint32, shardID uint32) string {
	return path.Join(rootPath, version, cluster, fmtID(uint64(clusterID)), shard, fmtID(uint64(shardID)), latestVersion)
}

// makeNodeKey returns the node meta info key path.
// example:
// cluster 1: v1/cluster/1/node/127.0.0.1:8081 -> pb.Node
//            v1/cluster/1/node/127.0.0.2:8081 -> pb.Node
//            v1/cluster/1/node/127.0.0.3:8081 -> pb.Node
func makeNodeKey(rootPath string, clusterID uint32, nodeName string) string {
	return path.Join(rootPath, version, cluster, fmtID(uint64(clusterID)), node, nodeName)
}

// makeNameToIDKey return the table id key path
// example:
// cluster 1: v1/cluster/1/schema/1/table/tableName -> tableID
func makeNameToIDKey(rootPath string, clusterID uint32, schemaID uint32, tableName string) string {
	return path.Join(rootPath, version, cluster, fmtID(uint64(clusterID)), schema, fmtID(uint64(schemaID)), table, tableName)
=======
func makeSchemaKey(clusterID uint32, schemaID uint32) string {
	// Example:
	//	v1/cluster/1/schema/info/1 -> pb.Schema
	//	v1/cluster/1/schema/info/2 -> pb.Schema
	//	v1/cluster/1/schema/info/3 -> pb.Schema
	return path.Join(version, cluster, fmtID(uint64(clusterID)), schema, info, fmtID(uint64(schemaID)))
}

// makeClusterKey returns the cluster meta info key path.
func makeClusterKey(clusterID uint32) string {
	// Example:
	//	v1/cluster/info/1 -> pb.Cluster
	//	v1/cluster/info/2 -> pb.Cluster
	//	v1/cluster/info/3 -> pb.Cluster
	return path.Join(version, cluster, info, fmtID(uint64(clusterID)))
}

// makeTableKey returns the table meta info key path.
func makeTableKey(clusterID uint32, schemaID uint32, tableID uint64) string {
	// Example:
	//	v1/cluster/1/schema/1/table/1 -> pb.Table
	//	v1/cluster/1/schema/1/table/2 -> pb.Table
	//	v1/cluster/1/schema/1/table/3 -> pb.Table
	return path.Join(version, cluster, fmtID(uint64(clusterID)), schema, fmtID(uint64(schemaID)), table, fmtID(tableID))
}

// makeShardTopologyKey returns the shard meta info key path.
func makeShardTopologyKey(clusterID uint32, shardID uint32, latestVersion string) string {
	// Example:
	//	v1/cluster/1/shard/1/1 -> pb.Shard
	//	v1/cluster/1/shard/2/1 -> pb.Shard
	//	v1/cluster/1/shard/3/1 -> pb.Shard
	return path.Join(version, cluster, fmtID(uint64(clusterID)), shard, fmtID(uint64(shardID)), latestVersion)
}

// makeClusterTopologyKey returns the cluster topology meta info key path.
func makeClusterTopologyKey(clusterID uint32, latestVersion string) string {
	// Example:
	//	v1/cluster/1/topo/1 -> pb.ClusterTopology
	//	v1/cluster/1/topo/2 -> pb.ClusterTopology
	//	v1/cluster/1/topo/3 -> pb.ClusterTopology
	return path.Join(version, cluster, fmtID(uint64(clusterID)), topology, latestVersion)
}

// makeClusterTopologyLatestVersionKey returns the latest version info key path of cluster topology.
func makeClusterTopologyLatestVersionKey(clusterID uint32) string {
	// Example:
	//	v1/cluster/1/topo/latestVersion -> pb.ClusterTopologyLatestVersion
	//	v1/cluster/2/topo/latestVersion -> pb.ClusterTopologyLatestVersion
	//	v1/cluster/3/topo/latestVersion -> pb.ClusterTopologyLatestVersion
	return path.Join(version, cluster, fmtID(uint64(clusterID)), topology, latestVersion)
}

// makeShardLatestVersionKey returns the latest version info key path of shard.
func makeShardLatestVersionKey(clusterID uint32, shardID uint32) string {
	// Example:
	//	v1/cluster/1/shard/1/latestVersion -> pb.ShardLatestVersion
	//	v1/cluster/1/shard/2/latestVersion -> pb.ShardLatestVersion
	//	v1/cluster/1/shard/3/latestVersion -> pb.ShardLatestVersion
	return path.Join(version, cluster, fmtID(uint64(clusterID)), shard, fmtID(uint64(shardID)), latestVersion)
}

// makeNodeKey returns the node meta info key path.
func makeNodeKey(clusterID uint32, nodeName string) string {
	// Example:
	//	v1/cluster/1/node/127.0.0.1:8081 -> pb.Node
	//	v1/cluster/1/node/127.0.0.2:8081 -> pb.Node
	//	v1/cluster/1/node/127.0.0.3:8081 -> pb.Node
	return path.Join(version, cluster, fmtID(uint64(clusterID)), node, nodeName)
}

// makeNameToIDKey return the table id key path.
func makeNameToIDKey(clusterID uint32, schemaID uint32, tableName string) string {
	// Example:
	//	v1/cluster/1/schema/1/table/tableName -> tableID
	return path.Join(version, cluster, fmtID(uint64(clusterID)), schema, fmtID(uint64(schemaID)), table, tableName)
>>>>>>> 73b5970f
}

func fmtID(id uint64) string {
	return fmt.Sprintf("%020d", id)
}<|MERGE_RESOLUTION|>--- conflicted
+++ resolved
@@ -20,159 +20,82 @@
 )
 
 // makeSchemaKey returns the key path to the schema meta info.
-<<<<<<< HEAD
-// example:
-// cluster 1: v1/cluster/1/schema/info/1 -> pb.Schema
-//            v1/cluster/1/schema/info/2 -> pb.Schema
-//            v1/cluster/1/schema/info/3 -> pb.Schema
 func makeSchemaKey(rootPath string, clusterID uint32, schemaID uint32) string {
+	// Example:
+	//	v1/cluster/1/schema/info/1 -> pb.Schema
+	//	v1/cluster/1/schema/info/2 -> pb.Schema
+	//	v1/cluster/1/schema/info/3 -> pb.Schema
 	return path.Join(rootPath, version, cluster, fmtID(uint64(clusterID)), schema, info, fmtID(uint64(schemaID)))
 }
 
 // makeClusterKey returns the cluster meta info key path.
-// example: v1/cluster/info/1 -> pb.Cluster
-//          v1/cluster/info/2 -> pb.Cluster
-//          v1/cluster/info/3 -> pb.Cluster
 func makeClusterKey(rootPath string, clusterID uint32) string {
+	// Example:
+	//	v1/cluster/info/1 -> pb.Cluster
+	//	v1/cluster/info/2 -> pb.Cluster
+	//	v1/cluster/info/3 -> pb.Cluster
 	return path.Join(rootPath, version, cluster, info, fmtID(uint64(clusterID)))
 }
 
 // makeTableKey returns the table meta info key path.
-// example:
-// cluster 1: v1/cluster/1/schema/1/table/1 -> pb.Table
-//            v1/cluster/1/schema/1/table/2 -> pb.Table
-//            v1/cluster/1/schema/1/table/3 -> pb.Table
 func makeTableKey(rootPath string, clusterID uint32, schemaID uint32, tableID uint64) string {
+	// Example:
+	//	v1/cluster/1/schema/1/table/1 -> pb.Table
+	//	v1/cluster/1/schema/1/table/2 -> pb.Table
+	//	v1/cluster/1/schema/1/table/3 -> pb.Table
 	return path.Join(rootPath, version, cluster, fmtID(uint64(clusterID)), schema, fmtID(uint64(schemaID)), table, fmtID(tableID))
 }
 
 // makeShardTopologyKey returns the shard meta info key path.
-// example:
-// cluster 1: v1/cluster/1/shard/1/1 -> pb.Shard
-//            v1/cluster/1/shard/2/1 -> pb.Shard
-//            v1/cluster/1/shard/3/1 -> pb.Shard
 func makeShardTopologyKey(rootPath string, clusterID uint32, shardID uint32, latestVersion string) string {
+	// Example:
+	//	v1/cluster/1/shard/1/1 -> pb.Shard
+	//	v1/cluster/1/shard/2/1 -> pb.Shard
+	//	v1/cluster/1/shard/3/1 -> pb.Shard
 	return path.Join(rootPath, version, cluster, fmtID(uint64(clusterID)), shard, fmtID(uint64(shardID)), latestVersion)
 }
 
 // makeClusterTopologyKey returns the cluster topology meta info key path.
-// example:
-// cluster 1: v1/cluster/1/topo/1 -> pb.ClusterTopology
-//            v1/cluster/1/topo/2 -> pb.ClusterTopology
-//            v1/cluster/1/topo/3 -> pb.ClusterTopology
 func makeClusterTopologyKey(rootPath string, clusterID uint32, latestVersion string) string {
+	// Example:
+	//	v1/cluster/1/topo/1 -> pb.ClusterTopology
+	//	v1/cluster/1/topo/2 -> pb.ClusterTopology
+	//	v1/cluster/1/topo/3 -> pb.ClusterTopology
 	return path.Join(rootPath, version, cluster, fmtID(uint64(clusterID)), topology, latestVersion)
 }
 
 // makeClusterTopologyLatestVersionKey returns the latest version info key path of cluster topology.
-// example: v1/cluster/1/topo/latestVersion -> pb.ClusterTopologyLatestVersion
-//          v1/cluster/2/topo/latestVersion -> pb.ClusterTopologyLatestVersion
-//          v1/cluster/3/topo/latestVersion -> pb.ClusterTopologyLatestVersion
 func makeClusterTopologyLatestVersionKey(rootPath string, clusterID uint32) string {
+	// Example:
+	//	v1/cluster/1/topo/latestVersion -> pb.ClusterTopologyLatestVersion
+	//	v1/cluster/2/topo/latestVersion -> pb.ClusterTopologyLatestVersion
+	//	v1/cluster/3/topo/latestVersion -> pb.ClusterTopologyLatestVersion
 	return path.Join(rootPath, version, cluster, fmtID(uint64(clusterID)), topology, latestVersion)
 }
 
 // makeShardLatestVersionKey returns the latest version info key path of shard.
-// example:
-// cluster 1: v1/cluster/1/shard/1/latestVersion -> pb.ShardLatestVersion
-//            v1/cluster/1/shard/2/latestVersion -> pb.ShardLatestVersion
-//            v1/cluster/1/shard/3/latestVersion -> pb.ShardLatestVersion
 func makeShardLatestVersionKey(rootPath string, clusterID uint32, shardID uint32) string {
+	// Example:
+	//	v1/cluster/1/shard/1/latestVersion -> pb.ShardLatestVersion
+	//	v1/cluster/1/shard/2/latestVersion -> pb.ShardLatestVersion
+	//	v1/cluster/1/shard/3/latestVersion -> pb.ShardLatestVersion
 	return path.Join(rootPath, version, cluster, fmtID(uint64(clusterID)), shard, fmtID(uint64(shardID)), latestVersion)
 }
 
 // makeNodeKey returns the node meta info key path.
-// example:
-// cluster 1: v1/cluster/1/node/127.0.0.1:8081 -> pb.Node
-//            v1/cluster/1/node/127.0.0.2:8081 -> pb.Node
-//            v1/cluster/1/node/127.0.0.3:8081 -> pb.Node
 func makeNodeKey(rootPath string, clusterID uint32, nodeName string) string {
-	return path.Join(rootPath, version, cluster, fmtID(uint64(clusterID)), node, nodeName)
-}
-
-// makeNameToIDKey return the table id key path
-// example:
-// cluster 1: v1/cluster/1/schema/1/table/tableName -> tableID
-func makeNameToIDKey(rootPath string, clusterID uint32, schemaID uint32, tableName string) string {
-	return path.Join(rootPath, version, cluster, fmtID(uint64(clusterID)), schema, fmtID(uint64(schemaID)), table, tableName)
-=======
-func makeSchemaKey(clusterID uint32, schemaID uint32) string {
-	// Example:
-	//	v1/cluster/1/schema/info/1 -> pb.Schema
-	//	v1/cluster/1/schema/info/2 -> pb.Schema
-	//	v1/cluster/1/schema/info/3 -> pb.Schema
-	return path.Join(version, cluster, fmtID(uint64(clusterID)), schema, info, fmtID(uint64(schemaID)))
-}
-
-// makeClusterKey returns the cluster meta info key path.
-func makeClusterKey(clusterID uint32) string {
-	// Example:
-	//	v1/cluster/info/1 -> pb.Cluster
-	//	v1/cluster/info/2 -> pb.Cluster
-	//	v1/cluster/info/3 -> pb.Cluster
-	return path.Join(version, cluster, info, fmtID(uint64(clusterID)))
-}
-
-// makeTableKey returns the table meta info key path.
-func makeTableKey(clusterID uint32, schemaID uint32, tableID uint64) string {
-	// Example:
-	//	v1/cluster/1/schema/1/table/1 -> pb.Table
-	//	v1/cluster/1/schema/1/table/2 -> pb.Table
-	//	v1/cluster/1/schema/1/table/3 -> pb.Table
-	return path.Join(version, cluster, fmtID(uint64(clusterID)), schema, fmtID(uint64(schemaID)), table, fmtID(tableID))
-}
-
-// makeShardTopologyKey returns the shard meta info key path.
-func makeShardTopologyKey(clusterID uint32, shardID uint32, latestVersion string) string {
-	// Example:
-	//	v1/cluster/1/shard/1/1 -> pb.Shard
-	//	v1/cluster/1/shard/2/1 -> pb.Shard
-	//	v1/cluster/1/shard/3/1 -> pb.Shard
-	return path.Join(version, cluster, fmtID(uint64(clusterID)), shard, fmtID(uint64(shardID)), latestVersion)
-}
-
-// makeClusterTopologyKey returns the cluster topology meta info key path.
-func makeClusterTopologyKey(clusterID uint32, latestVersion string) string {
-	// Example:
-	//	v1/cluster/1/topo/1 -> pb.ClusterTopology
-	//	v1/cluster/1/topo/2 -> pb.ClusterTopology
-	//	v1/cluster/1/topo/3 -> pb.ClusterTopology
-	return path.Join(version, cluster, fmtID(uint64(clusterID)), topology, latestVersion)
-}
-
-// makeClusterTopologyLatestVersionKey returns the latest version info key path of cluster topology.
-func makeClusterTopologyLatestVersionKey(clusterID uint32) string {
-	// Example:
-	//	v1/cluster/1/topo/latestVersion -> pb.ClusterTopologyLatestVersion
-	//	v1/cluster/2/topo/latestVersion -> pb.ClusterTopologyLatestVersion
-	//	v1/cluster/3/topo/latestVersion -> pb.ClusterTopologyLatestVersion
-	return path.Join(version, cluster, fmtID(uint64(clusterID)), topology, latestVersion)
-}
-
-// makeShardLatestVersionKey returns the latest version info key path of shard.
-func makeShardLatestVersionKey(clusterID uint32, shardID uint32) string {
-	// Example:
-	//	v1/cluster/1/shard/1/latestVersion -> pb.ShardLatestVersion
-	//	v1/cluster/1/shard/2/latestVersion -> pb.ShardLatestVersion
-	//	v1/cluster/1/shard/3/latestVersion -> pb.ShardLatestVersion
-	return path.Join(version, cluster, fmtID(uint64(clusterID)), shard, fmtID(uint64(shardID)), latestVersion)
-}
-
-// makeNodeKey returns the node meta info key path.
-func makeNodeKey(clusterID uint32, nodeName string) string {
 	// Example:
 	//	v1/cluster/1/node/127.0.0.1:8081 -> pb.Node
 	//	v1/cluster/1/node/127.0.0.2:8081 -> pb.Node
 	//	v1/cluster/1/node/127.0.0.3:8081 -> pb.Node
-	return path.Join(version, cluster, fmtID(uint64(clusterID)), node, nodeName)
+	return path.Join(rootPath, version, cluster, fmtID(uint64(clusterID)), node, nodeName)
 }
 
 // makeNameToIDKey return the table id key path.
-func makeNameToIDKey(clusterID uint32, schemaID uint32, tableName string) string {
+func makeNameToIDKey(rootPath string, clusterID uint32, schemaID uint32, tableName string) string {
 	// Example:
 	//	v1/cluster/1/schema/1/table/tableName -> tableID
-	return path.Join(version, cluster, fmtID(uint64(clusterID)), schema, fmtID(uint64(schemaID)), table, tableName)
->>>>>>> 73b5970f
+	return path.Join(rootPath, version, cluster, fmtID(uint64(clusterID)), schema, fmtID(uint64(schemaID)), table, tableName)
 }
 
 func fmtID(id uint64) string {
