--- conflicted
+++ resolved
@@ -10,33 +10,19 @@
 const (
 	cluster       = "v1/cluster"
 	schema        = "schema"
-	node          = "node"
 	table         = "table"
 	shard         = "shard"
 	topology      = "topo"
 	latestVersion = "latest_version"
 )
 
-<<<<<<< HEAD
 // makeSchemaKey returns the key path to the schema meta info.
-=======
-// makeSchemaKey returns the schema meta info key path.
->>>>>>> b8790e82
 // example:
 // cluster 1: v1/cluster/1/schema/1 -> pb.Schema
 //            v1/cluster/1/schema/2 -> pb.Schema
 //            v1/cluster/1/schema/3 -> pb.Schema
 func makeSchemaKey(clusterID uint32, schemaID uint32) string {
 	return path.Join(cluster, fmtID(uint64(clusterID)), schema, fmtID(uint64(schemaID)))
-}
-
-// makeNodeKey returns the node meta info key path.
-// example:
-// cluster 1: v1/cluster/1/node/1 -> pb.Node
-//            v1/cluster/1/node/2 -> pb.Node
-//            v1/cluster/1/node/3 -> pb.Node
-func makeNodeKey(clusterID uint32, nodeID uint32) string {
-	return path.Join(cluster, fmtID(uint64(clusterID)), node, fmtID(uint64(nodeID)))
 }
 
 // makeClusterKey returns the cluster meta info key path.
