--- conflicted
+++ resolved
@@ -127,18 +127,13 @@
 
 	manager, err = newClusterManagerWithStorage(storage, kv)
 	re.NoError(err)
-<<<<<<< HEAD
+
+	re.NoError(manager.Start(ctx))
+
 	testGetTables(ctx, re, manager, node1, cluster1, 1)
 	testGetTables(ctx, re, manager, node2, cluster1, 1)
-=======
-
-	re.NoError(manager.Start(ctx))
-
-	testGetTables(ctx, re, manager, node1, cluster1, num2)
-	testGetTables(ctx, re, manager, node2, cluster1, num2)
 
 	re.NoError(manager.Stop(ctx))
->>>>>>> e8c27f66
 }
 
 func TestManagerMultiThread(t *testing.T) {
