// Copyright 2022 CeresDB Project Authors. Licensed under Apache-2.0.

package cluster

import (
	"context"
	"testing"

	"github.com/CeresDB/ceresdbproto/pkg/clusterpb"
	"github.com/CeresDB/ceresmeta/server/etcdutil"
	"github.com/CeresDB/ceresmeta/server/storage"
	"github.com/stretchr/testify/assert"
	"github.com/stretchr/testify/require"
	clientv3 "go.etcd.io/etcd/client/v3"
	"go.etcd.io/etcd/server/v3/embed"
)

const (
	cluster1                        = "ceresdbCluster1"
	cluster2                        = "ceresdbCluster2"
	defaultSchema                   = "ceresdbSchema"
	defaultNodeCount                = 2
	defaultReplicationFactor        = 1
	defaultShardTotal               = 8
	defaultLease                    = 100
	node1                           = "127.0.0.1:8081"
	node2                           = "127.0.0.2:8081"
	node3                           = "127.0.0.3:8081"
	node4                           = "127.0.0.4:8081"
	table1                          = "table1"
	table2                          = "table2"
	table3                          = "table3"
	table4                          = "table4"
	defaultSchemaID          uint32 = 0
	tableID1                 uint64 = 1
	tableID2                 uint64 = 2
	tableID3                 uint64 = 3
	tableID4                 uint64 = 4
)

func prepareEtcdServerAndClient(t *testing.T) (*embed.Etcd, *clientv3.Client, func()) {
	cfg := etcdutil.NewTestSingleConfig()
	etcd, err := embed.StartEtcd(cfg)
	assert.NoError(t, err)

	<-etcd.Server.ReadyNotify()

	endpoint := cfg.LCUrls[0].String()
	client, err := clientv3.New(clientv3.Config{
		Endpoints: []string{endpoint},
	})
	assert.NoError(t, err)

	clean := func() {
		etcd.Close()
		etcdutil.CleanConfig(cfg)
	}
	return etcd, client, clean
}

func newTestStorage(t *testing.T) storage.Storage {
	_, client, _ := prepareEtcdServerAndClient(t)
	storage := storage.NewStorageWithEtcdBackend(client, "/aaa", storage.Options{
		MaxScanLimit: 100, MinScanLimit: 10,
	})
	return storage
}

func newClusterManagerWithStorage(storage storage.Storage) (Manager, error) {
	return NewManagerImpl(context.Background(), storage)
}

func TestManager(t *testing.T) {
	re := require.New(t)
	storage := newTestStorage(t)
	manager, err := newClusterManagerWithStorage(storage)
	re.NoError(err)

	ctx := context.Background()
	testCreateCluster(ctx, re, manager, cluster1)

	testRegisterNode(ctx, re, manager, cluster1, node1, defaultLease)
	testRegisterNode(ctx, re, manager, cluster1, node2, defaultLease)

	testAllocSchemaID(ctx, re, manager, cluster1, defaultSchema, defaultSchemaID)
	testAllocSchemaID(ctx, re, manager, cluster1, defaultSchema, defaultSchemaID)

	testAllocTableID(ctx, re, manager, node1, cluster1, defaultSchema, table1, tableID1)
	testAllocTableID(ctx, re, manager, node1, cluster1, defaultSchema, table1, tableID1)
	testAllocTableID(ctx, re, manager, node1, cluster1, defaultSchema, table2, tableID2)
	testAllocTableID(ctx, re, manager, node2, cluster1, defaultSchema, table3, tableID3)
	testAllocTableID(ctx, re, manager, node2, cluster1, defaultSchema, table4, tableID4)

	testDropTable(ctx, re, manager, cluster1, defaultSchema, table1, tableID1)
	testDropTable(ctx, re, manager, cluster1, defaultSchema, table3, tableID3)

	testGetTables(ctx, re, manager, node1, cluster1)
	testGetTables(ctx, re, manager, node2, cluster1)

	manager, err = newClusterManagerWithStorage(storage)
	re.NoError(err)
	testGetTables(ctx, re, manager, node1, cluster1)
	testGetTables(ctx, re, manager, node2, cluster1)
}

func TestManagerWithMultiThread2(t *testing.T) {
	re := require.New(t)
	storage := newTestStorage(t)
	manager, err := newClusterManagerWithStorage(storage)
	re.NoError(err)

	ctx := context.Background()
	testCreateCluster(ctx, re, manager, cluster1)

	testRegisterNode(ctx, re, manager, cluster1, node1, defaultLease)
	testRegisterNode(ctx, re, manager, cluster1, node2, defaultLease)

	testAllocSchemaID(ctx, re, manager, cluster1, defaultSchema, defaultSchemaID)
	go testAllocSchemaID(ctx, re, manager, cluster1, defaultSchema, defaultSchemaID)

	testAllocTableIDWithMultiThread(ctx, re, manager, tableID1)
	testDropTable(ctx, re, manager, cluster1, defaultSchema, table1, tableID1)
	testAllocTableIDWithMultiThread(ctx, re, manager, tableID2)
}

func testAllocTableIDWithMultiThread(ctx context.Context, re *require.Assertions, manager Manager, tableID uint64) {
	go testAllocTableID(ctx, re, manager, node1, cluster1, defaultSchema, table1, tableID)
	testAllocTableID(ctx, re, manager, node2, cluster1, defaultSchema, table1, tableID)
}

func TestManagerWithMultiThread(t *testing.T) {
	re := require.New(t)
	storage := newTestStorage(t)
	manager, err := newClusterManagerWithStorage(storage)
	re.NoError(err)

	ctx := context.Background()

	go testCluster1(ctx, re, manager)
	testCluster2(ctx, re, manager)

}

func testCluster1(ctx context.Context, re *require.Assertions, manager Manager) {
	testCreateCluster(ctx, re, manager, cluster1)

	testRegisterNode(ctx, re, manager, cluster1, node1, defaultLease)
	testRegisterNode(ctx, re, manager, cluster1, node2, defaultLease)

	testAllocSchemaID(ctx, re, manager, cluster1, defaultSchema, defaultSchemaID)

	testAllocTableID(ctx, re, manager, node1, cluster1, defaultSchema, table1, tableID1)
	testAllocTableID(ctx, re, manager, node1, cluster1, defaultSchema, table1, tableID1)
	testAllocTableID(ctx, re, manager, node1, cluster1, defaultSchema, table2, tableID2)
	testAllocTableID(ctx, re, manager, node2, cluster1, defaultSchema, table3, tableID3)
	testAllocTableID(ctx, re, manager, node2, cluster1, defaultSchema, table4, tableID4)

	testGetTables(ctx, re, manager, node1, cluster1)
	testGetTables(ctx, re, manager, node2, cluster1)
}

func testCluster2(ctx context.Context, re *require.Assertions, manager Manager) {
	testCreateCluster(ctx, re, manager, cluster2)

	testRegisterNode(ctx, re, manager, cluster2, node3, defaultLease)
	testRegisterNode(ctx, re, manager, cluster2, node4, defaultLease)

	testAllocSchemaID(ctx, re, manager, cluster2, defaultSchema, defaultSchemaID)

	testAllocTableID(ctx, re, manager, node3, cluster2, defaultSchema, table1, tableID1)
	testAllocTableID(ctx, re, manager, node3, cluster2, defaultSchema, table1, tableID1)
	testAllocTableID(ctx, re, manager, node3, cluster2, defaultSchema, table2, tableID2)
	testAllocTableID(ctx, re, manager, node4, cluster2, defaultSchema, table3, tableID3)
	testAllocTableID(ctx, re, manager, node4, cluster2, defaultSchema, table4, tableID4)

	testGetTables(ctx, re, manager, node3, cluster2)
	testGetTables(ctx, re, manager, node4, cluster2)
}

func testCreateCluster(ctx context.Context, re *require.Assertions, manager Manager, clusterName string) {
	_, err := manager.CreateCluster(ctx, clusterName, defaultNodeCount, defaultReplicationFactor, defaultShardTotal)
	re.NoError(err)
}

func testRegisterNode(ctx context.Context, re *require.Assertions, manager Manager,
	cluster, node string, lease uint32,
) {
	err := manager.RegisterNode(ctx, cluster, node, lease)
	re.NoError(err)
}

func testAllocSchemaID(ctx context.Context, re *require.Assertions, manager Manager,
	cluster, schema string, schemaID uint32,
) {
	id, err := manager.AllocSchemaID(ctx, cluster, schema)
	re.NoError(err)
	re.Equal(schemaID, id)
}

func testAllocTableID(ctx context.Context, re *require.Assertions, manager Manager,
	node, cluster, schema, tableName string, tableID uint64,
) {
<<<<<<< HEAD
	id, err := manager.AllocTableID(ctx, cluster, schema, table, node)
=======
	table, err := manager.AllocTableID(ctx, cluster, schema, tableName, node)
>>>>>>> 1b71e857
	re.NoError(err)
	re.Equal(tableID, table.GetID())
}

func testGetTables(ctx context.Context, re *require.Assertions, manager Manager, node, cluster string) {
	shardIDs, err := manager.GetShards(ctx, cluster, node)
	re.NoError(err)

	shardTables, err := manager.GetTables(ctx, cluster, node, shardIDs)
	re.NoError(err)

	tableNum := 0
	for _, tables := range shardTables {
		re.Equal(clusterpb.ShardRole_LEADER, tables.ShardRole)
		tableNum += len(tables.Tables)
	}
	re.Equal(1, tableNum)
}

func testDropTable(ctx context.Context, re *require.Assertions, manager Manager, clusterName string, schemaName string, tableName string, tableID uint64) {
	err := manager.DropTable(ctx, clusterName, schemaName, tableName, tableID)
	re.NoError(err)
}<|MERGE_RESOLUTION|>--- conflicted
+++ resolved
@@ -138,7 +138,6 @@
 
 	go testCluster1(ctx, re, manager)
 	testCluster2(ctx, re, manager)
-
 }
 
 func testCluster1(ctx context.Context, re *require.Assertions, manager Manager) {
@@ -200,11 +199,7 @@
 func testAllocTableID(ctx context.Context, re *require.Assertions, manager Manager,
 	node, cluster, schema, tableName string, tableID uint64,
 ) {
-<<<<<<< HEAD
-	id, err := manager.AllocTableID(ctx, cluster, schema, table, node)
-=======
 	table, err := manager.AllocTableID(ctx, cluster, schema, tableName, node)
->>>>>>> 1b71e857
 	re.NoError(err)
 	re.Equal(tableID, table.GetID())
 }
